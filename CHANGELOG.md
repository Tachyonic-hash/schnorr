# Changelog

All notable changes to this project will be documented in this file.

The format is based on [Keep a Changelog](https://keepachangelog.com/en/1.0.0/),
and this project adheres to [Semantic Versioning](https://semver.org/spec/v2.0.0.html).

## [Unreleased]

### Changed

<<<<<<< HEAD
- Update `canonical` from `0.5` to `0.6` [#41](https://github.com/dusk-network/schnorr/issues/41)

=======
>>>>>>> 599c8849
## [0.6.0] - 2021-04-06

### Changed

- Update `dusk-plonk` from `0.6` to `0.7` #37
- Update `dusk-poseidon` from `0.19` to `0.20` #37

## [0.5.2] - 2021-02-15

### Changed

- Update `dusk-pki` to pull from crates.io

## [0.5.1] - 2021-02-11

### Changed

- Update `dusk-pki` `v0.6.0`

## [0.5.0] - 2021-02-11

### Changed

- Update `poseidon252` to `dusk-poseidon` `v0.18`

## [0.4.1] - 2021-02-09

### Changed

- Bump `dusk-pki` to `v0.5.3`

## [0.4.0] - 2021-01-29

### Added

- `PublicKeyPair` attributes R and R_prime exposed as methods
- `Proof::keys` added to fetch `PublicKeyPair`

### Changed

- JubJubScalars renamed from `U` to `u`, as in notation standards
- Bump `poseidon252` to `v0.17.0`
- Bump `dusk-pki` to `v0.5.1`

## [0.3.0] - 2021-01-28

### Added

- Add `dusk_bytes::Serializable` trait to structure
- Add dusk_pki's `SecretKey` and `PublicKey`

### Removed

- Remove manual implementation of `to_bytes` and `from_bytes`
- Remove `SecretKey`, `PublicKey` from `schnorr`
- Remove `Error` schnorr enum

### Changed

- `single_key::SecretKey.sign` method is now `Signature::new`
- `double_key::SecretKey.sign` method is now `Proof::new`
- Change return value of single's key `verify` from `Result` to `bool`
- Change return value of double's key `verify` from `Result` to `bool`
- Update CHANGELOG to ISO 8601
- Bump `poseidon252` to `v0.16.0`
- Bump `dusk-bls12_381` to `v0.6`
- Bump `dusk-jubjub` to `v0.8`
- Bump `dusk-plonk` to `v0.5`
- Bump `canonical` to `v0.5`
- Bump `canonical_derive` to `v0.5`

## [0.2.1] - 2021-01-08

### Fixes

- Fix byte truncation for BLS -> JubJub conversion<|MERGE_RESOLUTION|>--- conflicted
+++ resolved
@@ -8,12 +8,8 @@
 ## [Unreleased]
 
 ### Changed
-
-<<<<<<< HEAD
 - Update `canonical` from `0.5` to `0.6` [#41](https://github.com/dusk-network/schnorr/issues/41)
 
-=======
->>>>>>> 599c8849
 ## [0.6.0] - 2021-04-06
 
 ### Changed
